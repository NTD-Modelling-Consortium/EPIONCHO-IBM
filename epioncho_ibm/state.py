--- conflicted
+++ resolved
@@ -1,633 +1,629 @@
-import math
-from dataclasses import dataclass
-from pathlib import Path
-from typing import Callable, Generic, TypeVar
-
-import h5py
-import numpy as np
-from numpy.typing import NDArray
-from pydantic import BaseModel
-from tqdm import tqdm
-
-from epioncho_ibm.blackfly import calc_l1, calc_l2, calc_l3
-from epioncho_ibm.microfil import calculate_microfil_delta
-from epioncho_ibm.utils import lag_array
-from epioncho_ibm.worms import (
-    WormGroup,
-    calc_new_worms,
-    change_in_worms,
-    get_delayed_males_and_females,
-)
-
-from .derived_params import DerivedParams
-from .params import ExposureParams, Params
-
-np.seterr(all="ignore")
-
-
-def negative_binomial_alt_interface(
-    n: NDArray[np.float_], mu: NDArray[np.float_]
-) -> NDArray[np.int_]:
-    non_zero_n = n[n > 0]
-    rel_prob = non_zero_n / (non_zero_n + mu[n > 0])
-    temp_output = np.random.negative_binomial(
-        n=non_zero_n, p=rel_prob, size=len(non_zero_n)
-    )
-    output = np.zeros(len(n), dtype=int)
-    output[n > 0] = temp_output
-    return output
-
-
-def truncated_geometric(N: int, prob: float, maximum: float) -> NDArray[np.float_]:
-    output = np.repeat(maximum + 1, N)
-    while np.any(output > maximum):
-        output[output > maximum] = np.random.geometric(
-            p=prob, size=len(output[output > maximum])
-        )
-    return output
-
-
-@dataclass
-class BlackflyLarvae:
-    L1: NDArray[np.float_]  # 4: L1
-    L2: NDArray[np.float_]  # 5: L2
-    L3: NDArray[np.float_]  # 6: L3
-
-    def append_to_hdf5_group(self, group: h5py.Group):
-        group.create_dataset("L1", data=self.L1)
-        group.create_dataset("L2", data=self.L2)
-        group.create_dataset("L3", data=self.L3)
-
-    @classmethod
-    def from_hdf5_group(cls, group: h5py.Group):
-        return cls(np.array(group["L1"]), np.array(group["L2"]), np.array(group["L3"]))
-
-
-class NumericArrayStat(BaseModel):
-    mean: float
-    # st_dev: float
-
-    @classmethod
-    def from_array(cls, array: NDArray[np.float_] | NDArray[np.int_]):
-        return cls(mean=float(np.mean(array)))  # , st_dev=np.std(array))
-
-
-class StateStats(BaseModel):
-    percent_compliant: float
-    percent_male: float
-    L1: NumericArrayStat
-    L2: NumericArrayStat
-    L3: NumericArrayStat
-    ages: NumericArrayStat
-    mf: NumericArrayStat
-    male_worms: NumericArrayStat
-    infertile_female_worms: NumericArrayStat
-    fertile_female_worms: NumericArrayStat
-    mf_per_skin_snip: float
-    population_prevalence: float
-
-
-@dataclass
-class People:
-    compliance: NDArray[np.bool_]  # 1: 'column used during treatment'
-    sex_is_male: NDArray[np.bool_]  # 3: sex
-    blackfly: BlackflyLarvae
-    ages: NDArray[np.float_]  # 2: current age
-    mf: NDArray[np.float_]  # 2D Array, (N, age stage): microfilariae stages 7-28 (21)
-    # 2D Array, (N, age stage): worm stages 29-92 (63) males(21), infertile females(21), fertile females(21)
-    male_worms: NDArray[np.int_]
-    infertile_female_worms: NDArray[np.int_]
-    fertile_female_worms: NDArray[np.int_]
-
-    time_of_last_treatment: NDArray[np.float_]  # treat.vec
-
-    def __len__(self):
-        return len(self.compliance)
-
-    def append_to_hdf5_group(self, group: h5py.Group):
-        blackfly_group = group.create_group("blackfly")
-        group.create_dataset("compliance", data=self.compliance)
-        group.create_dataset("sex_is_male", data=self.sex_is_male)
-        self.blackfly.append_to_hdf5_group(blackfly_group)
-        group.create_dataset("ages", data=self.ages)
-        group.create_dataset("mf", data=self.mf)
-        group.create_dataset("male_worms", data=self.male_worms)
-        group.create_dataset("infertile_female_worms", data=self.infertile_female_worms)
-        group.create_dataset("fertile_female_worms", data=self.fertile_female_worms)
-        group.create_dataset("time_of_last_treatment", data=self.time_of_last_treatment)
-
-    @classmethod
-    def from_hdf5_group(cls, group: h5py.Group):
-        blackfly_group = group["blackfly"]
-        assert isinstance(blackfly_group, h5py.Group)
-        return cls(
-            np.array(group["compliance"]),
-            np.array(group["sex_is_male"]),
-            BlackflyLarvae.from_hdf5_group(blackfly_group),
-            np.array(group["ages"]),
-            np.array(group["mf"]),
-            np.array(group["male_worms"]),
-            np.array(group["infertile_female_worms"]),
-            np.array(group["fertile_female_worms"]),
-            np.array(group["time_of_last_treatment"]),
-        )
-
-
-class DelayArrays:
-    worm_delay: NDArray[np.int_]
-    exposure_delay: NDArray[np.float_]
-    mf_delay: NDArray[np.int_]
-    l1_delay: NDArray[np.float_]
-
-    def __init__(self, worm_delay, exposure_delay, mf_delay, l1_delay) -> None:
-        self.worm_delay = worm_delay
-        self.exposure_delay = exposure_delay
-        self.mf_delay = mf_delay
-        self.l1_delay = l1_delay
-
-    @classmethod
-    def from_params(cls, params: Params, n_people: int, individual_exposure):
-        number_of_worm_delay_cols = math.ceil(
-            params.blackfly.l3_delay
-            * params.month_length_days
-            / (params.delta_time * params.year_length_days)
-        )
-        # matrix for tracking mf for L1 delay
-        number_of_mf_columns = math.ceil(
-            params.blackfly.l1_delay / (params.delta_time * params.year_length_days)
-        )
-        # matrix for exposure (to fly bites) for L1 delay
-        number_of_exposure_columns: int = math.ceil(
-            params.blackfly.l1_delay / (params.delta_time * params.year_length_days)
-        )
-        return cls(
-            worm_delay=np.zeros((number_of_worm_delay_cols, n_people), dtype=int),
-            exposure_delay=np.tile(
-                individual_exposure, (number_of_exposure_columns, 1)
-            ),
-            mf_delay=(
-                np.ones((number_of_mf_columns, n_people), dtype=int)
-                * params.microfil.initial_mf
-            ),
-            l1_delay=np.repeat(params.blackfly.initial_L1, n_people),
-        )
-
-    def append_to_hdf5_group(self, group: h5py.Group):
-        group.create_dataset("worm_delay", data=self.worm_delay)
-        group.create_dataset("exposure_delay", data=self.exposure_delay)
-        group.create_dataset("mf_delay", data=self.mf_delay)
-
-
-def _calc_coverage(
-    people: People,
-    # percent_non_compliant: float,
-    measured_coverage: float,
-    age_compliance: float,
-) -> NDArray[np.bool_]:
-
-    non_compliant_people = np.logical_or(
-        people.ages < age_compliance, np.logical_not(people.compliance)
-    )
-    non_compliant_percentage = np.sum(non_compliant_people) / len(non_compliant_people)
-    compliant_percentage = 1 - non_compliant_percentage
-    coverage = measured_coverage / compliant_percentage  # TODO: Is this correct?
-    out_coverage = np.repeat(coverage, len(people))
-    out_coverage[non_compliant_people] = 0
-    rand_nums = np.random.uniform(low=0, high=1, size=len(people))
-    return rand_nums < out_coverage
-
-
-def _calculate_total_exposure(
-    exposure_params: ExposureParams,
-    people: People,
-    individual_exposure: NDArray[np.float_],
-) -> NDArray[np.float_]:
-    male_exposure_assumed = exposure_params.male_exposure * np.exp(
-        -exposure_params.male_exposure_exponent * people.ages
-    )
-    male_exposure_assumed_of_males = male_exposure_assumed[people.sex_is_male]
-    if len(male_exposure_assumed_of_males) == 0:
-        # TODO: Is this correct?
-        mean_male_exposure = 0
-    else:
-        mean_male_exposure: float = float(np.mean(male_exposure_assumed_of_males))
-    female_exposure_assumed = exposure_params.female_exposure * np.exp(
-        -exposure_params.female_exposure_exponent * people.ages
-    )
-    female_exposure_assumed_of_females = female_exposure_assumed[
-        np.logical_not(people.sex_is_male)
-    ]
-    if len(female_exposure_assumed_of_females) == 0:
-        # TODO: Is this correct?
-        mean_female_exposure = 0
-    else:
-        mean_female_exposure: float = float(np.mean(female_exposure_assumed_of_females))
-
-    sex_age_exposure = np.where(
-        people.sex_is_male,
-        male_exposure_assumed / mean_male_exposure,
-        female_exposure_assumed / mean_female_exposure,
-    )
-
-    total_exposure = sex_age_exposure * individual_exposure
-    return total_exposure / np.mean(total_exposure)
-
-
-<<<<<<< HEAD
-def _lag_array(first_item, arr):
-    return np.vstack((first_item, arr[:-1]))
-
-
-CallbackStat = TypeVar("CallbackStat")
-
-
-class State(Generic[CallbackStat]):
-=======
-class State:
->>>>>>> 222b8027
-    _people: People
-    _params: Params
-    _derived_params: DerivedParams
-    _delay_arrays: DelayArrays
-
-    def __init__(
-        self, people: People, params: Params, delay_arrays: DelayArrays | None = None
-    ) -> None:
-        self._people = people
-        self.params = params
-        if delay_arrays is None:
-            self._delay_arrays = DelayArrays.from_params(
-                params, self.n_people, self._derived_params.individual_exposure
-            )
-        else:
-            self._delay_arrays = delay_arrays
-
-    @classmethod
-    def from_params(cls, params: Params, n_people: int):
-        sex_array = (
-            np.random.uniform(low=0, high=1, size=n_people) < params.humans.gender_ratio
-        )
-        compliance_array = (
-            np.random.uniform(low=0, high=1, size=n_people)
-            > params.humans.noncompliant_percentage
-        )
-        time_of_last_treatment = np.empty(n_people)
-        time_of_last_treatment[:] = np.nan
-        return cls(
-            people=People(
-                compliance=compliance_array,
-                ages=truncated_geometric(
-                    N=n_people,
-                    prob=params.delta_time / params.humans.mean_human_age,
-                    maximum=params.humans.max_human_age / params.delta_time,
-                )
-                * params.delta_time,
-                sex_is_male=sex_array,
-                blackfly=BlackflyLarvae(
-                    L1=np.repeat(params.blackfly.initial_L1, n_people),
-                    L2=np.repeat(params.blackfly.initial_L2, n_people),
-                    L3=np.repeat(params.blackfly.initial_L3, n_people),
-                ),
-                mf=np.ones((params.microfil.microfil_age_stages, n_people))
-                * params.microfil.initial_mf,
-                male_worms=np.ones((params.worms.worm_age_stages, n_people), dtype=int)
-                * params.worms.initial_worms,
-                infertile_female_worms=np.ones(
-                    (params.worms.worm_age_stages, n_people), dtype=int
-                )
-                * params.worms.initial_worms,
-                fertile_female_worms=np.ones(
-                    (params.worms.worm_age_stages, n_people), dtype=int
-                )
-                * params.worms.initial_worms,
-                time_of_last_treatment=time_of_last_treatment,
-            ),
-            params=params,
-        )
-
-    @property
-    def params(self):
-        return self._params
-
-    @params.setter
-    def params(self, value):
-        self._derived_params = DerivedParams(value, self.n_people)
-        self._params = value
-
-    @property
-    def n_people(self):
-        return len(self._people)
-
-    def microfilariae_per_skin_snip(self: "State") -> tuple[float, NDArray[np.float_]]:
-        """
-        #people are tested for the presence of mf using a skin snip, we assume mf are overdispersed in the skin
-        #function calculates number of mf in skin snip for all people
-
-        params.skin_snip_weight # ss.wt
-        params.skin_snip_number # num.ss
-        params.slope_kmf # slope.kmf
-        params.initial_kmf # int.kMf
-        params.human_population # pop.size
-        Determined by new structure
-        nfw.start,
-        fw.end,
-        mf.start,
-        mf.end,
-        """
-        # rowSums(da... sums up adult worms for all individuals giving a vector of kmfs
-        # TODO: Note that the worms used here were only female, not total - is this correct?
-        kmf = (
-            self.params.microfil.slope_kmf
-            * np.sum(
-                self._people.fertile_female_worms + self._people.infertile_female_worms,
-                axis=0,
-            )
-            + self.params.microfil.initial_kmf
-        )
-
-        mu = self.params.humans.skin_snip_weight * np.sum(self._people.mf, axis=0)
-        if self.params.humans.skin_snip_number > 1:
-            total_skin_snip_mf = np.zeros(
-                (
-                    self.n_people,
-                    self.params.humans.skin_snip_number,
-                )
-            )
-            for i in range(self.params.humans.skin_snip_number):
-                total_skin_snip_mf[:, i] = negative_binomial_alt_interface(n=kmf, mu=mu)
-            mfobs = np.sum(total_skin_snip_mf, axis=1)
-        else:
-            mfobs = negative_binomial_alt_interface(n=kmf, mu=mu)
-        mfobs = mfobs / (
-            self.params.humans.skin_snip_number * self.params.humans.skin_snip_weight
-        )
-        return float(np.mean(mfobs)), mfobs
-
-    def mf_prevalence_in_population(self: "State") -> float:
-        """
-        Returns a decimal representation of mf prevalence in skinsnip aged population.
-        """
-        pop_over_min_age_array = (
-            self._people.ages >= self.params.humans.min_skinsnip_age
-        )
-        _, mf_skin_snip = self.microfilariae_per_skin_snip()
-        infected_over_min_age: float = float(
-            np.sum(mf_skin_snip[pop_over_min_age_array] > 0)
-        )
-        total_over_min_age = float(np.sum(pop_over_min_age_array))
-        return infected_over_min_age / total_over_min_age
-
-    def to_stats(self) -> StateStats:
-        return StateStats(
-            percent_compliant=float(np.sum(self._people.compliance))
-            / len(self._people.compliance),
-            percent_male=float(np.sum(self._people.sex_is_male))
-            / len(self._people.compliance),
-            L1=NumericArrayStat.from_array(self._people.blackfly.L1),
-            L2=NumericArrayStat.from_array(self._people.blackfly.L2),
-            L3=NumericArrayStat.from_array(self._people.blackfly.L3),
-            ages=NumericArrayStat.from_array(self._people.ages),
-            mf=NumericArrayStat.from_array(self._people.mf),
-            male_worms=NumericArrayStat.from_array(self._people.male_worms),
-            infertile_female_worms=NumericArrayStat.from_array(
-                self._people.infertile_female_worms
-            ),
-            fertile_female_worms=NumericArrayStat.from_array(
-                self._people.fertile_female_worms
-            ),
-            mf_per_skin_snip=self.microfilariae_per_skin_snip()[0],
-            population_prevalence=self.mf_prevalence_in_population(),
-        )
-
-    def _advance(self: "State", current_time: float):
-        if (
-            self.params.treatment is not None
-            and current_time >= self.params.treatment.start_time
-        ):
-            coverage_in = _calc_coverage(
-                self._people,
-                self.params.humans.total_population_coverage,
-                self.params.humans.min_skinsnip_age,
-            )
-        else:
-            coverage_in = None
-
-        total_exposure = _calculate_total_exposure(
-            self.params.exposure,
-            self._people,
-            self._derived_params.individual_exposure,
-        )
-        # increase ages
-        self._people.ages += self.params.delta_time
-
-        people_to_die: NDArray[np.bool_] = np.logical_or(
-            np.random.binomial(
-                n=1,
-                p=(1 / self.params.humans.mean_human_age) * self.params.delta_time,
-                size=self.n_people,
-            )
-            == 1,
-            self._people.ages >= self.params.humans.max_human_age,
-        )
-
-        # there is a delay in new parasites entering humans (from fly bites) and entering the first adult worm age class
-        new_worms = calc_new_worms(
-            self._people.blackfly.L3,
-            self.params.blackfly,
-            self.params.delta_time,
-            total_exposure,
-            self.n_people,
-        )
-        # Take males and females from final column of worm_delay
-        delayed_males, delayed_females = get_delayed_males_and_females(
-            self._delay_arrays.worm_delay,
-            self.n_people,
-            self.params.worms.sex_ratio,
-        )
-
-        # Move all rows in worm_delay along one
-        self._delay_arrays.worm_delay = lag_array(
-            new_worms, self._delay_arrays.worm_delay
-        )
-
-        old_fertile_female_worms = self._people.fertile_female_worms.copy()
-        old_male_worms = self._people.male_worms.copy()
-
-        current_worms = WormGroup(
-            male=self._people.male_worms,
-            infertile=self._people.infertile_female_worms,
-            fertile=self._people.fertile_female_worms,
-        )
-
-        (
-            self._people.male_worms,
-            self._people.infertile_female_worms,
-            self._people.fertile_female_worms,
-            last_time_of_last_treatment,
-        ) = change_in_worms(
-            current_worms=current_worms,
-            worm_params=self.params.worms,
-            treatment_params=self.params.treatment,
-            delta_time=self.params.delta_time,
-            n_people=self.n_people,
-            delayed_females=delayed_females,
-            delayed_males=delayed_males,
-            mortalities=self._derived_params.worm_mortality_rate,
-            coverage_in=coverage_in,
-            initial_treatment_times=self._derived_params.initial_treatment_times,
-            current_time=current_time,
-            time_of_last_treatment=self._people.time_of_last_treatment,
-        )
-
-        assert last_time_of_last_treatment is not None
-
-        if (
-            self.params.treatment is not None
-            and current_time >= self.params.treatment.start_time
-        ):
-            self._people.time_of_last_treatment = last_time_of_last_treatment
-
-        # inputs for delay in L1
-        # TODO: Should this be the existing mf? mf.temp
-        old_mf = np.sum(self._people.mf, axis=0)
-
-        self._people.mf += calculate_microfil_delta(
-            stages=self.params.microfil.microfil_age_stages,
-            exiting_microfil=self._people.mf,
-            n_people=self.n_people,
-            delta_time=self.params.delta_time,
-            microfil_params=self.params.microfil,
-            treatment_params=self.params.treatment,
-            microfillarie_mortality_rate=self._derived_params.microfillarie_mortality_rate,
-            fecundity_rates_worms=self._derived_params.fecundity_rates_worms,
-            time_of_last_treatment=self._people.time_of_last_treatment,
-            current_time=current_time,
-            current_fertile_female_worms=old_fertile_female_worms,
-            current_male_worms=old_male_worms,
-        )
-
-        self._people.blackfly.L1 = calc_l1(
-            self.params.blackfly,
-            old_mf,
-            self._delay_arrays.mf_delay[-1],
-            total_exposure,
-            self._delay_arrays.exposure_delay[-1],
-            self.params.year_length_days,
-        )
-
-        old_blackfly_L2 = self._people.blackfly.L2
-        self._people.blackfly.L2 = calc_l2(
-            self.params.blackfly,
-            self._delay_arrays.l1_delay,
-            self._delay_arrays.mf_delay[-1],
-            self._delay_arrays.exposure_delay[-1],
-            self.params.year_length_days,
-        )
-        self._people.blackfly.L3 = calc_l3(self.params.blackfly, old_blackfly_L2)
-
-        self._delay_arrays.exposure_delay = lag_array(
-            total_exposure, self._delay_arrays.exposure_delay
-        )
-        self._delay_arrays.mf_delay = lag_array(old_mf, self._delay_arrays.mf_delay)
-        self._delay_arrays.l1_delay = self._people.blackfly.L1
-
-        total_people_to_die: int = int(np.sum(people_to_die))
-        if total_people_to_die > 0:
-            self._delay_arrays.worm_delay[:, people_to_die] = 0
-            self._delay_arrays.mf_delay[0, people_to_die] = 0
-            self._delay_arrays.l1_delay[people_to_die] = 0
-            self._people.time_of_last_treatment[people_to_die] = np.nan
-
-            self._people.sex_is_male[people_to_die] = (
-                np.random.uniform(low=0, high=1, size=total_people_to_die)
-                < self.params.humans.gender_ratio
-            )
-            self._people.ages[people_to_die] = 0
-            self._people.blackfly.L1[people_to_die] = 0
-            self._people.mf[:, people_to_die] = 0
-            self._people.male_worms[:, people_to_die] = 0
-            self._people.fertile_female_worms[:, people_to_die] = 0
-            self._people.infertile_female_worms[:, people_to_die] = 0
-
-    def run_simulation(
-        self: "State", start_time: float = 0, end_time: float = 0, verbose: bool = False
-    ) -> None:
-        if end_time < start_time:
-            raise ValueError("End time after start")
-
-        current_time = start_time
-        # total progress bar must be a bit over so that the loop doesn't exceed total
-        with tqdm(
-            total=end_time - start_time + self.params.delta_time, disable=not verbose
-        ) as progress_bar:
-            while current_time < end_time:
-                progress_bar.update(self.params.delta_time)
-                self._advance(current_time=current_time)
-                current_time += self.params.delta_time
-
-    def run_simulation_output_stats(
-        self: "State",
-        sampling_interval: float,
-        start_time: float = 0,
-        end_time: float = 0,
-        verbose: bool = False,
-    ) -> list[tuple[float, StateStats]]:
-        if end_time < start_time:
-            raise ValueError("End time after start")
-
-        current_time = start_time
-        output_stats: list[tuple[float, StateStats]] = []
-        while current_time < end_time:
-            if self.params.delta_time > current_time % 0.2 and verbose:
-                print(current_time)
-            if self.params.delta_time > current_time % sampling_interval:
-                output_stats.append((current_time, self.to_stats()))
-            self._advance(current_time=current_time)
-            current_time += self.params.delta_time
-        return output_stats
-
-    def run_simulation_output_callback(
-        self: "State",
-        output_callback: Callable[[People, float], CallbackStat],
-        sampling_interval: float,
-        start_time: float = 0,
-        end_time: float = 0,
-        verbose: bool = False,
-    ) -> list[CallbackStat]:
-        if end_time < start_time:
-            raise ValueError("End time after start")
-
-        current_time = start_time
-        output_stats: list[CallbackStat] = []
-        while current_time < end_time:
-            if self.params.delta_time > current_time % 0.2 and verbose:
-                print(current_time)
-            if self.params.delta_time > current_time % sampling_interval:
-                output_stats.append(output_callback(self._people, current_time))
-            self._advance(current_time=current_time)
-            current_time += self.params.delta_time
-        return output_stats
-
-    @classmethod
-    def from_hdf5(cls, filename: str | Path):
-        f = h5py.File(filename, "r")
-        people_group = f["people"]
-        assert isinstance(people_group, h5py.Group)
-        params: str = str(f.attrs["params"])
-        return cls(People.from_hdf5_group(people_group), Params.parse_raw(params))
-
-    def to_hdf5(self, filename: str | Path):
-        f = h5py.File(filename, "w")
-        group_people = f.create_group("people")
-        group_delay_arrays = f.create_group("delay_arrays")
-        self._people.append_to_hdf5_group(group_people)
-        self._delay_arrays.append_to_hdf5_group(group_delay_arrays)
-        f.attrs["params"] = self._params.json()
-
-
-def make_state_from_params(params: Params, n_people: int):
-    return State.from_params(params, n_people)
-
-
-def make_state_from_hdf5(filename: str | Path):
-    return State.from_hdf5(filename)
+import math
+from dataclasses import dataclass
+from pathlib import Path
+from typing import Callable, Generic, TypeVar
+
+import h5py
+import numpy as np
+from numpy.typing import NDArray
+from pydantic import BaseModel
+from tqdm import tqdm
+
+from epioncho_ibm.blackfly import calc_l1, calc_l2, calc_l3
+from epioncho_ibm.microfil import calculate_microfil_delta
+from epioncho_ibm.utils import lag_array
+from epioncho_ibm.worms import (
+    WormGroup,
+    calc_new_worms,
+    change_in_worms,
+    get_delayed_males_and_females,
+)
+
+from .derived_params import DerivedParams
+from .params import ExposureParams, Params
+
+np.seterr(all="ignore")
+
+
+def negative_binomial_alt_interface(
+    n: NDArray[np.float_], mu: NDArray[np.float_]
+) -> NDArray[np.int_]:
+    non_zero_n = n[n > 0]
+    rel_prob = non_zero_n / (non_zero_n + mu[n > 0])
+    temp_output = np.random.negative_binomial(
+        n=non_zero_n, p=rel_prob, size=len(non_zero_n)
+    )
+    output = np.zeros(len(n), dtype=int)
+    output[n > 0] = temp_output
+    return output
+
+
+def truncated_geometric(N: int, prob: float, maximum: float) -> NDArray[np.float_]:
+    output = np.repeat(maximum + 1, N)
+    while np.any(output > maximum):
+        output[output > maximum] = np.random.geometric(
+            p=prob, size=len(output[output > maximum])
+        )
+    return output
+
+
+@dataclass
+class BlackflyLarvae:
+    L1: NDArray[np.float_]  # 4: L1
+    L2: NDArray[np.float_]  # 5: L2
+    L3: NDArray[np.float_]  # 6: L3
+
+    def append_to_hdf5_group(self, group: h5py.Group):
+        group.create_dataset("L1", data=self.L1)
+        group.create_dataset("L2", data=self.L2)
+        group.create_dataset("L3", data=self.L3)
+
+    @classmethod
+    def from_hdf5_group(cls, group: h5py.Group):
+        return cls(np.array(group["L1"]), np.array(group["L2"]), np.array(group["L3"]))
+
+
+class NumericArrayStat(BaseModel):
+    mean: float
+    # st_dev: float
+
+    @classmethod
+    def from_array(cls, array: NDArray[np.float_] | NDArray[np.int_]):
+        return cls(mean=float(np.mean(array)))  # , st_dev=np.std(array))
+
+
+class StateStats(BaseModel):
+    percent_compliant: float
+    percent_male: float
+    L1: NumericArrayStat
+    L2: NumericArrayStat
+    L3: NumericArrayStat
+    ages: NumericArrayStat
+    mf: NumericArrayStat
+    male_worms: NumericArrayStat
+    infertile_female_worms: NumericArrayStat
+    fertile_female_worms: NumericArrayStat
+    mf_per_skin_snip: float
+    population_prevalence: float
+
+
+@dataclass
+class People:
+    compliance: NDArray[np.bool_]  # 1: 'column used during treatment'
+    sex_is_male: NDArray[np.bool_]  # 3: sex
+    blackfly: BlackflyLarvae
+    ages: NDArray[np.float_]  # 2: current age
+    mf: NDArray[np.float_]  # 2D Array, (N, age stage): microfilariae stages 7-28 (21)
+    # 2D Array, (N, age stage): worm stages 29-92 (63) males(21), infertile females(21), fertile females(21)
+    male_worms: NDArray[np.int_]
+    infertile_female_worms: NDArray[np.int_]
+    fertile_female_worms: NDArray[np.int_]
+
+    time_of_last_treatment: NDArray[np.float_]  # treat.vec
+
+    def __len__(self):
+        return len(self.compliance)
+
+    def append_to_hdf5_group(self, group: h5py.Group):
+        blackfly_group = group.create_group("blackfly")
+        group.create_dataset("compliance", data=self.compliance)
+        group.create_dataset("sex_is_male", data=self.sex_is_male)
+        self.blackfly.append_to_hdf5_group(blackfly_group)
+        group.create_dataset("ages", data=self.ages)
+        group.create_dataset("mf", data=self.mf)
+        group.create_dataset("male_worms", data=self.male_worms)
+        group.create_dataset("infertile_female_worms", data=self.infertile_female_worms)
+        group.create_dataset("fertile_female_worms", data=self.fertile_female_worms)
+        group.create_dataset("time_of_last_treatment", data=self.time_of_last_treatment)
+
+    @classmethod
+    def from_hdf5_group(cls, group: h5py.Group):
+        blackfly_group = group["blackfly"]
+        assert isinstance(blackfly_group, h5py.Group)
+        return cls(
+            np.array(group["compliance"]),
+            np.array(group["sex_is_male"]),
+            BlackflyLarvae.from_hdf5_group(blackfly_group),
+            np.array(group["ages"]),
+            np.array(group["mf"]),
+            np.array(group["male_worms"]),
+            np.array(group["infertile_female_worms"]),
+            np.array(group["fertile_female_worms"]),
+            np.array(group["time_of_last_treatment"]),
+        )
+
+
+class DelayArrays:
+    worm_delay: NDArray[np.int_]
+    exposure_delay: NDArray[np.float_]
+    mf_delay: NDArray[np.int_]
+    l1_delay: NDArray[np.float_]
+
+    def __init__(self, worm_delay, exposure_delay, mf_delay, l1_delay) -> None:
+        self.worm_delay = worm_delay
+        self.exposure_delay = exposure_delay
+        self.mf_delay = mf_delay
+        self.l1_delay = l1_delay
+
+    @classmethod
+    def from_params(cls, params: Params, n_people: int, individual_exposure):
+        number_of_worm_delay_cols = math.ceil(
+            params.blackfly.l3_delay
+            * params.month_length_days
+            / (params.delta_time * params.year_length_days)
+        )
+        # matrix for tracking mf for L1 delay
+        number_of_mf_columns = math.ceil(
+            params.blackfly.l1_delay / (params.delta_time * params.year_length_days)
+        )
+        # matrix for exposure (to fly bites) for L1 delay
+        number_of_exposure_columns: int = math.ceil(
+            params.blackfly.l1_delay / (params.delta_time * params.year_length_days)
+        )
+        return cls(
+            worm_delay=np.zeros((number_of_worm_delay_cols, n_people), dtype=int),
+            exposure_delay=np.tile(
+                individual_exposure, (number_of_exposure_columns, 1)
+            ),
+            mf_delay=(
+                np.ones((number_of_mf_columns, n_people), dtype=int)
+                * params.microfil.initial_mf
+            ),
+            l1_delay=np.repeat(params.blackfly.initial_L1, n_people),
+        )
+
+    def append_to_hdf5_group(self, group: h5py.Group):
+        group.create_dataset("worm_delay", data=self.worm_delay)
+        group.create_dataset("exposure_delay", data=self.exposure_delay)
+        group.create_dataset("mf_delay", data=self.mf_delay)
+
+
+def _calc_coverage(
+    people: People,
+    # percent_non_compliant: float,
+    measured_coverage: float,
+    age_compliance: float,
+) -> NDArray[np.bool_]:
+
+    non_compliant_people = np.logical_or(
+        people.ages < age_compliance, np.logical_not(people.compliance)
+    )
+    non_compliant_percentage = np.sum(non_compliant_people) / len(non_compliant_people)
+    compliant_percentage = 1 - non_compliant_percentage
+    coverage = measured_coverage / compliant_percentage  # TODO: Is this correct?
+    out_coverage = np.repeat(coverage, len(people))
+    out_coverage[non_compliant_people] = 0
+    rand_nums = np.random.uniform(low=0, high=1, size=len(people))
+    return rand_nums < out_coverage
+
+
+def _calculate_total_exposure(
+    exposure_params: ExposureParams,
+    people: People,
+    individual_exposure: NDArray[np.float_],
+) -> NDArray[np.float_]:
+    male_exposure_assumed = exposure_params.male_exposure * np.exp(
+        -exposure_params.male_exposure_exponent * people.ages
+    )
+    male_exposure_assumed_of_males = male_exposure_assumed[people.sex_is_male]
+    if len(male_exposure_assumed_of_males) == 0:
+        # TODO: Is this correct?
+        mean_male_exposure = 0
+    else:
+        mean_male_exposure: float = float(np.mean(male_exposure_assumed_of_males))
+    female_exposure_assumed = exposure_params.female_exposure * np.exp(
+        -exposure_params.female_exposure_exponent * people.ages
+    )
+    female_exposure_assumed_of_females = female_exposure_assumed[
+        np.logical_not(people.sex_is_male)
+    ]
+    if len(female_exposure_assumed_of_females) == 0:
+        # TODO: Is this correct?
+        mean_female_exposure = 0
+    else:
+        mean_female_exposure: float = float(np.mean(female_exposure_assumed_of_females))
+
+    sex_age_exposure = np.where(
+        people.sex_is_male,
+        male_exposure_assumed / mean_male_exposure,
+        female_exposure_assumed / mean_female_exposure,
+    )
+
+    total_exposure = sex_age_exposure * individual_exposure
+    return total_exposure / np.mean(total_exposure)
+
+
+
+def _lag_array(first_item, arr):
+    return np.vstack((first_item, arr[:-1]))
+
+
+CallbackStat = TypeVar("CallbackStat")
+
+class State(Generic[CallbackStat]):
+    _people: People
+    _params: Params
+    _derived_params: DerivedParams
+    _delay_arrays: DelayArrays
+
+    def __init__(
+        self, people: People, params: Params, delay_arrays: DelayArrays | None = None
+    ) -> None:
+        self._people = people
+        self.params = params
+        if delay_arrays is None:
+            self._delay_arrays = DelayArrays.from_params(
+                params, self.n_people, self._derived_params.individual_exposure
+            )
+        else:
+            self._delay_arrays = delay_arrays
+
+    @classmethod
+    def from_params(cls, params: Params, n_people: int):
+        sex_array = (
+            np.random.uniform(low=0, high=1, size=n_people) < params.humans.gender_ratio
+        )
+        compliance_array = (
+            np.random.uniform(low=0, high=1, size=n_people)
+            > params.humans.noncompliant_percentage
+        )
+        time_of_last_treatment = np.empty(n_people)
+        time_of_last_treatment[:] = np.nan
+        return cls(
+            people=People(
+                compliance=compliance_array,
+                ages=truncated_geometric(
+                    N=n_people,
+                    prob=params.delta_time / params.humans.mean_human_age,
+                    maximum=params.humans.max_human_age / params.delta_time,
+                )
+                * params.delta_time,
+                sex_is_male=sex_array,
+                blackfly=BlackflyLarvae(
+                    L1=np.repeat(params.blackfly.initial_L1, n_people),
+                    L2=np.repeat(params.blackfly.initial_L2, n_people),
+                    L3=np.repeat(params.blackfly.initial_L3, n_people),
+                ),
+                mf=np.ones((params.microfil.microfil_age_stages, n_people))
+                * params.microfil.initial_mf,
+                male_worms=np.ones((params.worms.worm_age_stages, n_people), dtype=int)
+                * params.worms.initial_worms,
+                infertile_female_worms=np.ones(
+                    (params.worms.worm_age_stages, n_people), dtype=int
+                )
+                * params.worms.initial_worms,
+                fertile_female_worms=np.ones(
+                    (params.worms.worm_age_stages, n_people), dtype=int
+                )
+                * params.worms.initial_worms,
+                time_of_last_treatment=time_of_last_treatment,
+            ),
+            params=params,
+        )
+
+    @property
+    def params(self):
+        return self._params
+
+    @params.setter
+    def params(self, value):
+        self._derived_params = DerivedParams(value, self.n_people)
+        self._params = value
+
+    @property
+    def n_people(self):
+        return len(self._people)
+
+    def microfilariae_per_skin_snip(self: "State") -> tuple[float, NDArray[np.float_]]:
+        """
+        #people are tested for the presence of mf using a skin snip, we assume mf are overdispersed in the skin
+        #function calculates number of mf in skin snip for all people
+
+        params.skin_snip_weight # ss.wt
+        params.skin_snip_number # num.ss
+        params.slope_kmf # slope.kmf
+        params.initial_kmf # int.kMf
+        params.human_population # pop.size
+        Determined by new structure
+        nfw.start,
+        fw.end,
+        mf.start,
+        mf.end,
+        """
+        # rowSums(da... sums up adult worms for all individuals giving a vector of kmfs
+        # TODO: Note that the worms used here were only female, not total - is this correct?
+        kmf = (
+            self.params.microfil.slope_kmf
+            * np.sum(
+                self._people.fertile_female_worms + self._people.infertile_female_worms,
+                axis=0,
+            )
+            + self.params.microfil.initial_kmf
+        )
+
+        mu = self.params.humans.skin_snip_weight * np.sum(self._people.mf, axis=0)
+        if self.params.humans.skin_snip_number > 1:
+            total_skin_snip_mf = np.zeros(
+                (
+                    self.n_people,
+                    self.params.humans.skin_snip_number,
+                )
+            )
+            for i in range(self.params.humans.skin_snip_number):
+                total_skin_snip_mf[:, i] = negative_binomial_alt_interface(n=kmf, mu=mu)
+            mfobs = np.sum(total_skin_snip_mf, axis=1)
+        else:
+            mfobs = negative_binomial_alt_interface(n=kmf, mu=mu)
+        mfobs = mfobs / (
+            self.params.humans.skin_snip_number * self.params.humans.skin_snip_weight
+        )
+        return float(np.mean(mfobs)), mfobs
+
+    def mf_prevalence_in_population(self: "State") -> float:
+        """
+        Returns a decimal representation of mf prevalence in skinsnip aged population.
+        """
+        pop_over_min_age_array = (
+            self._people.ages >= self.params.humans.min_skinsnip_age
+        )
+        _, mf_skin_snip = self.microfilariae_per_skin_snip()
+        infected_over_min_age: float = float(
+            np.sum(mf_skin_snip[pop_over_min_age_array] > 0)
+        )
+        total_over_min_age = float(np.sum(pop_over_min_age_array))
+        return infected_over_min_age / total_over_min_age
+
+    def to_stats(self) -> StateStats:
+        return StateStats(
+            percent_compliant=float(np.sum(self._people.compliance))
+            / len(self._people.compliance),
+            percent_male=float(np.sum(self._people.sex_is_male))
+            / len(self._people.compliance),
+            L1=NumericArrayStat.from_array(self._people.blackfly.L1),
+            L2=NumericArrayStat.from_array(self._people.blackfly.L2),
+            L3=NumericArrayStat.from_array(self._people.blackfly.L3),
+            ages=NumericArrayStat.from_array(self._people.ages),
+            mf=NumericArrayStat.from_array(self._people.mf),
+            male_worms=NumericArrayStat.from_array(self._people.male_worms),
+            infertile_female_worms=NumericArrayStat.from_array(
+                self._people.infertile_female_worms
+            ),
+            fertile_female_worms=NumericArrayStat.from_array(
+                self._people.fertile_female_worms
+            ),
+            mf_per_skin_snip=self.microfilariae_per_skin_snip()[0],
+            population_prevalence=self.mf_prevalence_in_population(),
+        )
+
+    def _advance(self: "State", current_time: float):
+        if (
+            self.params.treatment is not None
+            and current_time >= self.params.treatment.start_time
+        ):
+            coverage_in = _calc_coverage(
+                self._people,
+                self.params.humans.total_population_coverage,
+                self.params.humans.min_skinsnip_age,
+            )
+        else:
+            coverage_in = None
+
+        total_exposure = _calculate_total_exposure(
+            self.params.exposure,
+            self._people,
+            self._derived_params.individual_exposure,
+        )
+        # increase ages
+        self._people.ages += self.params.delta_time
+
+        people_to_die: NDArray[np.bool_] = np.logical_or(
+            np.random.binomial(
+                n=1,
+                p=(1 / self.params.humans.mean_human_age) * self.params.delta_time,
+                size=self.n_people,
+            )
+            == 1,
+            self._people.ages >= self.params.humans.max_human_age,
+        )
+
+        # there is a delay in new parasites entering humans (from fly bites) and entering the first adult worm age class
+        new_worms = calc_new_worms(
+            self._people.blackfly.L3,
+            self.params.blackfly,
+            self.params.delta_time,
+            total_exposure,
+            self.n_people,
+        )
+        # Take males and females from final column of worm_delay
+        delayed_males, delayed_females = get_delayed_males_and_females(
+            self._delay_arrays.worm_delay,
+            self.n_people,
+            self.params.worms.sex_ratio,
+        )
+
+        # Move all rows in worm_delay along one
+        self._delay_arrays.worm_delay = lag_array(
+            new_worms, self._delay_arrays.worm_delay
+        )
+
+        old_fertile_female_worms = self._people.fertile_female_worms.copy()
+        old_male_worms = self._people.male_worms.copy()
+
+        current_worms = WormGroup(
+            male=self._people.male_worms,
+            infertile=self._people.infertile_female_worms,
+            fertile=self._people.fertile_female_worms,
+        )
+
+        (
+            self._people.male_worms,
+            self._people.infertile_female_worms,
+            self._people.fertile_female_worms,
+            last_time_of_last_treatment,
+        ) = change_in_worms(
+            current_worms=current_worms,
+            worm_params=self.params.worms,
+            treatment_params=self.params.treatment,
+            delta_time=self.params.delta_time,
+            n_people=self.n_people,
+            delayed_females=delayed_females,
+            delayed_males=delayed_males,
+            mortalities=self._derived_params.worm_mortality_rate,
+            coverage_in=coverage_in,
+            initial_treatment_times=self._derived_params.initial_treatment_times,
+            current_time=current_time,
+            time_of_last_treatment=self._people.time_of_last_treatment,
+        )
+
+        assert last_time_of_last_treatment is not None
+
+        if (
+            self.params.treatment is not None
+            and current_time >= self.params.treatment.start_time
+        ):
+            self._people.time_of_last_treatment = last_time_of_last_treatment
+
+        # inputs for delay in L1
+        # TODO: Should this be the existing mf? mf.temp
+        old_mf = np.sum(self._people.mf, axis=0)
+
+        self._people.mf += calculate_microfil_delta(
+            stages=self.params.microfil.microfil_age_stages,
+            exiting_microfil=self._people.mf,
+            n_people=self.n_people,
+            delta_time=self.params.delta_time,
+            microfil_params=self.params.microfil,
+            treatment_params=self.params.treatment,
+            microfillarie_mortality_rate=self._derived_params.microfillarie_mortality_rate,
+            fecundity_rates_worms=self._derived_params.fecundity_rates_worms,
+            time_of_last_treatment=self._people.time_of_last_treatment,
+            current_time=current_time,
+            current_fertile_female_worms=old_fertile_female_worms,
+            current_male_worms=old_male_worms,
+        )
+
+        self._people.blackfly.L1 = calc_l1(
+            self.params.blackfly,
+            old_mf,
+            self._delay_arrays.mf_delay[-1],
+            total_exposure,
+            self._delay_arrays.exposure_delay[-1],
+            self.params.year_length_days,
+        )
+
+        old_blackfly_L2 = self._people.blackfly.L2
+        self._people.blackfly.L2 = calc_l2(
+            self.params.blackfly,
+            self._delay_arrays.l1_delay,
+            self._delay_arrays.mf_delay[-1],
+            self._delay_arrays.exposure_delay[-1],
+            self.params.year_length_days,
+        )
+        self._people.blackfly.L3 = calc_l3(self.params.blackfly, old_blackfly_L2)
+
+        self._delay_arrays.exposure_delay = lag_array(
+            total_exposure, self._delay_arrays.exposure_delay
+        )
+        self._delay_arrays.mf_delay = lag_array(old_mf, self._delay_arrays.mf_delay)
+        self._delay_arrays.l1_delay = self._people.blackfly.L1
+
+        total_people_to_die: int = int(np.sum(people_to_die))
+        if total_people_to_die > 0:
+            self._delay_arrays.worm_delay[:, people_to_die] = 0
+            self._delay_arrays.mf_delay[0, people_to_die] = 0
+            self._delay_arrays.l1_delay[people_to_die] = 0
+            self._people.time_of_last_treatment[people_to_die] = np.nan
+
+            self._people.sex_is_male[people_to_die] = (
+                np.random.uniform(low=0, high=1, size=total_people_to_die)
+                < self.params.humans.gender_ratio
+            )
+            self._people.ages[people_to_die] = 0
+            self._people.blackfly.L1[people_to_die] = 0
+            self._people.mf[:, people_to_die] = 0
+            self._people.male_worms[:, people_to_die] = 0
+            self._people.fertile_female_worms[:, people_to_die] = 0
+            self._people.infertile_female_worms[:, people_to_die] = 0
+
+    def run_simulation(
+        self: "State", start_time: float = 0, end_time: float = 0, verbose: bool = False
+    ) -> None:
+        if end_time < start_time:
+            raise ValueError("End time after start")
+
+        current_time = start_time
+        # total progress bar must be a bit over so that the loop doesn't exceed total
+        with tqdm(
+            total=end_time - start_time + self.params.delta_time, disable=not verbose
+        ) as progress_bar:
+            while current_time < end_time:
+                progress_bar.update(self.params.delta_time)
+                self._advance(current_time=current_time)
+                current_time += self.params.delta_time
+
+    def run_simulation_output_stats(
+        self: "State",
+        sampling_interval: float,
+        start_time: float = 0,
+        end_time: float = 0,
+        verbose: bool = False,
+    ) -> list[tuple[float, StateStats]]:
+        if end_time < start_time:
+            raise ValueError("End time after start")
+
+        current_time = start_time
+        output_stats: list[tuple[float, StateStats]] = []
+        while current_time < end_time:
+            if self.params.delta_time > current_time % 0.2 and verbose:
+                print(current_time)
+            if self.params.delta_time > current_time % sampling_interval:
+                output_stats.append((current_time, self.to_stats()))
+            self._advance(current_time=current_time)
+            current_time += self.params.delta_time
+        return output_stats
+
+    def run_simulation_output_callback(
+        self: "State",
+        output_callback: Callable[[People, float], CallbackStat],
+        sampling_interval: float,
+        start_time: float = 0,
+        end_time: float = 0,
+        verbose: bool = False,
+    ) -> list[CallbackStat]:
+        if end_time < start_time:
+            raise ValueError("End time after start")
+
+        current_time = start_time
+        output_stats: list[CallbackStat] = []
+        while current_time < end_time:
+            if self.params.delta_time > current_time % 0.2 and verbose:
+                print(current_time)
+            if self.params.delta_time > current_time % sampling_interval:
+                output_stats.append(output_callback(self._people, current_time))
+            self._advance(current_time=current_time)
+            current_time += self.params.delta_time
+        return output_stats
+
+    @classmethod
+    def from_hdf5(cls, filename: str | Path):
+        f = h5py.File(filename, "r")
+        people_group = f["people"]
+        assert isinstance(people_group, h5py.Group)
+        params: str = str(f.attrs["params"])
+        return cls(People.from_hdf5_group(people_group), Params.parse_raw(params))
+
+    def to_hdf5(self, filename: str | Path):
+        f = h5py.File(filename, "w")
+        group_people = f.create_group("people")
+        group_delay_arrays = f.create_group("delay_arrays")
+        self._people.append_to_hdf5_group(group_people)
+        self._delay_arrays.append_to_hdf5_group(group_delay_arrays)
+        f.attrs["params"] = self._params.json()
+
+
+def make_state_from_params(params: Params, n_people: int):
+    return State.from_params(params, n_people)
+
+
+def make_state_from_hdf5(filename: str | Path):
+    return State.from_hdf5(filename)