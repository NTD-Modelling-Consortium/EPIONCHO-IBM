version = 1.0
from typing import List

import numpy as np
from pydantic import BaseModel

from .types import Person, RandomConfig


class State:
    current_iteration: int = 0
    people: List[Person]

    def __init__(self, people: List[Person]) -> None:
        self._people = people

    @classmethod
    def generate_random(cls, n_people: int, random_config: RandomConfig) -> "State":
        return cls([Person.generate_random(random_config) for _ in range(n_people)])

    def prevelence(self: "State") -> float:
        raise NotImplementedError

    def microfilariae_per_skin_snip(self: "State") -> float:
        raise NotImplementedError

    def mf_prevalence_in_population(self: "State", min_age_skinsnip: int) -> float:
        """
        Returns a decimal representation of mf prevalence in skinsnip aged population.
        """
        # TODO: Handle exceptions

        pop_over_min_age = 0
        infected_over_min_age = 0

        for person in self.people:
            if person.age >= min_age_skinsnip:
                pop_over_min_age += 1
                if person.mf_current_quantity > 0:
                    infected_over_min_age += 1

        return pop_over_min_age / infected_over_min_age

    def dist_population_age(
        self, num_iter: int = 1, DT: float = 1 / 366, mean_age: float = 50
    ):
        """
        function that updates age of the population in state by DT
        """
        number_of_people = len(self.people)
        for i in range(num_iter):
            for person in self.people:
                person.age += DT
            death_vec = np.random.binomial(
                1, ((1 / mean_age) * (1 / 366)), number_of_people
            )
            for i in range(number_of_people):
                if death_vec[i] == 1:
                    self.people[i].age = 0
                if self.people[i].age >= 80:
                    self.people[i].age = 0


class Params(BaseModel):
    treatment_probability: float = 0.65  # The probability that a 'treatable' person is actually treated in an iteration
    treatment_start_iter: int  # The iteration upon which treatment commences (treat.start in R code)
    # See line 476 R code
    human_population: int = 440
<<<<<<< HEAD
    bite_rate_per_person_per_year: int = (
=======
    max_age_person: int = 80
    mean_age_of_human_population: int = 50
    bite_rate_per_person_per_year: float = (
>>>>>>> 8318fd42
        1000  # Annual biting rate 'ABR' in paper and in R code
    )
    human_blood_index: float = 0.63  # 'h' in paper, used in 'm' and 'beta' in R code
    recip_gono_cycle: float = 1 / 104  # 'g' in paper, used in 'm' and 'beta' in R code
    bite_rate_per_fly_on_human: float = (
        human_blood_index / recip_gono_cycle
    )  # defined in table D in paper, is 'beta' in R code

    annual_transm_potential: float = (
        bite_rate_per_person_per_year * human_population
    ) / bite_rate_per_fly_on_human

    # So-called Hard coded params
    # '.' have been replaced with '_'

    delta_hz: float = 0.1864987  # Proportion of L3 larvae developing to the adult stage within the human host, per bite when 𝐴𝑇𝑃(𝑡) → 0
    delta_hinf: float = 0.002772749  # Proportion of L3 larvae developing to the adult stage within the human host, per bite when 𝐴𝑇𝑃(𝑡) → ∞
    c_h: float = 0.004900419  # Severity of transmission intensitydependent parasite establishment within humans

    int_mf: int = 0  # TODO
    sigma_L0: int = 52  # TODO
    a_H: float = 0.8  # Time delay between L3 entering the host and establishing as adult worms in years

    # Params within blackfly vector...
    l1_l2_per_person_per_year: float = (
        201.6189  # Per capita development rate of larvae from stage L1 to L2 'nuone'
    )
    l2_l3_per_person_per_year: float = (
        207.7384  # Per capita development rate of larvae from stage L2 to L3 'nutwo'
    )
    blackfly_mort_per_person_per_year: float = (
        26  # Per capita mortality rate of blackfly vectors 'mu.v'
    )
    blackfly_mort_from_mf_per_person_per_year: float = (
        0.39  # Per capita microfilaria-induced mortality of blackfly vectors 'a.v'
    )

    # Params within parasite


def advance_state(state: State, params: Params, n_iters: int = 1) -> State:
    def _next(state: State) -> State:
        state.current_iteration += 1
        # if state.current iteration >= params.treatmet_start_iter BEGIN TREATMENT THIS WAY
        raise NotImplementedError

    for i in range(n_iters):
        state = _next(state)

    return state
<|MERGE_RESOLUTION|>--- conflicted
+++ resolved
@@ -1,125 +1,121 @@
-version = 1.0
-from typing import List
-
-import numpy as np
-from pydantic import BaseModel
-
-from .types import Person, RandomConfig
-
-
-class State:
-    current_iteration: int = 0
-    people: List[Person]
-
-    def __init__(self, people: List[Person]) -> None:
-        self._people = people
-
-    @classmethod
-    def generate_random(cls, n_people: int, random_config: RandomConfig) -> "State":
-        return cls([Person.generate_random(random_config) for _ in range(n_people)])
-
-    def prevelence(self: "State") -> float:
-        raise NotImplementedError
-
-    def microfilariae_per_skin_snip(self: "State") -> float:
-        raise NotImplementedError
-
-    def mf_prevalence_in_population(self: "State", min_age_skinsnip: int) -> float:
-        """
-        Returns a decimal representation of mf prevalence in skinsnip aged population.
-        """
-        # TODO: Handle exceptions
-
-        pop_over_min_age = 0
-        infected_over_min_age = 0
-
-        for person in self.people:
-            if person.age >= min_age_skinsnip:
-                pop_over_min_age += 1
-                if person.mf_current_quantity > 0:
-                    infected_over_min_age += 1
-
-        return pop_over_min_age / infected_over_min_age
-
-    def dist_population_age(
-        self, num_iter: int = 1, DT: float = 1 / 366, mean_age: float = 50
-    ):
-        """
-        function that updates age of the population in state by DT
-        """
-        number_of_people = len(self.people)
-        for i in range(num_iter):
-            for person in self.people:
-                person.age += DT
-            death_vec = np.random.binomial(
-                1, ((1 / mean_age) * (1 / 366)), number_of_people
-            )
-            for i in range(number_of_people):
-                if death_vec[i] == 1:
-                    self.people[i].age = 0
-                if self.people[i].age >= 80:
-                    self.people[i].age = 0
-
-
-class Params(BaseModel):
-    treatment_probability: float = 0.65  # The probability that a 'treatable' person is actually treated in an iteration
-    treatment_start_iter: int  # The iteration upon which treatment commences (treat.start in R code)
-    # See line 476 R code
-    human_population: int = 440
-<<<<<<< HEAD
-    bite_rate_per_person_per_year: int = (
-=======
-    max_age_person: int = 80
-    mean_age_of_human_population: int = 50
-    bite_rate_per_person_per_year: float = (
->>>>>>> 8318fd42
-        1000  # Annual biting rate 'ABR' in paper and in R code
-    )
-    human_blood_index: float = 0.63  # 'h' in paper, used in 'm' and 'beta' in R code
-    recip_gono_cycle: float = 1 / 104  # 'g' in paper, used in 'm' and 'beta' in R code
-    bite_rate_per_fly_on_human: float = (
-        human_blood_index / recip_gono_cycle
-    )  # defined in table D in paper, is 'beta' in R code
-
-    annual_transm_potential: float = (
-        bite_rate_per_person_per_year * human_population
-    ) / bite_rate_per_fly_on_human
-
-    # So-called Hard coded params
-    # '.' have been replaced with '_'
-
-    delta_hz: float = 0.1864987  # Proportion of L3 larvae developing to the adult stage within the human host, per bite when 𝐴𝑇𝑃(𝑡) → 0
-    delta_hinf: float = 0.002772749  # Proportion of L3 larvae developing to the adult stage within the human host, per bite when 𝐴𝑇𝑃(𝑡) → ∞
-    c_h: float = 0.004900419  # Severity of transmission intensitydependent parasite establishment within humans
-
-    int_mf: int = 0  # TODO
-    sigma_L0: int = 52  # TODO
-    a_H: float = 0.8  # Time delay between L3 entering the host and establishing as adult worms in years
-
-    # Params within blackfly vector...
-    l1_l2_per_person_per_year: float = (
-        201.6189  # Per capita development rate of larvae from stage L1 to L2 'nuone'
-    )
-    l2_l3_per_person_per_year: float = (
-        207.7384  # Per capita development rate of larvae from stage L2 to L3 'nutwo'
-    )
-    blackfly_mort_per_person_per_year: float = (
-        26  # Per capita mortality rate of blackfly vectors 'mu.v'
-    )
-    blackfly_mort_from_mf_per_person_per_year: float = (
-        0.39  # Per capita microfilaria-induced mortality of blackfly vectors 'a.v'
-    )
-
-    # Params within parasite
-
-
-def advance_state(state: State, params: Params, n_iters: int = 1) -> State:
-    def _next(state: State) -> State:
-        state.current_iteration += 1
-        # if state.current iteration >= params.treatmet_start_iter BEGIN TREATMENT THIS WAY
-        raise NotImplementedError
-
-    for i in range(n_iters):
-        state = _next(state)
-
-    return state
+version = 1.0
+from typing import List
+
+import numpy as np
+from pydantic import BaseModel
+
+from .types import Person, RandomConfig
+
+
+class State:
+    current_iteration: int = 0
+    people: List[Person]
+
+    def __init__(self, people: List[Person]) -> None:
+        self._people = people
+
+    @classmethod
+    def generate_random(cls, n_people: int, random_config: RandomConfig) -> "State":
+        return cls([Person.generate_random(random_config) for _ in range(n_people)])
+
+    def prevelence(self: "State") -> float:
+        raise NotImplementedError
+
+    def microfilariae_per_skin_snip(self: "State") -> float:
+        raise NotImplementedError
+
+    def mf_prevalence_in_population(self: "State", min_age_skinsnip: int) -> float:
+        """
+        Returns a decimal representation of mf prevalence in skinsnip aged population.
+        """
+        # TODO: Handle exceptions
+
+        pop_over_min_age = 0
+        infected_over_min_age = 0
+
+        for person in self.people:
+            if person.age >= min_age_skinsnip:
+                pop_over_min_age += 1
+                if person.mf_current_quantity > 0:
+                    infected_over_min_age += 1
+
+        return pop_over_min_age / infected_over_min_age
+
+    def dist_population_age(
+        self, num_iter: int = 1, DT: float = 1 / 366, mean_age: float = 50
+    ):
+        """
+        function that updates age of the population in state by DT
+        """
+        number_of_people = len(self.people)
+        for i in range(num_iter):
+            for person in self.people:
+                person.age += DT
+            death_vec = np.random.binomial(
+                1, ((1 / mean_age) * (1 / 366)), number_of_people
+            )
+            for i in range(number_of_people):
+                if death_vec[i] == 1:
+                    self.people[i].age = 0
+                if self.people[i].age >= 80:
+                    self.people[i].age = 0
+
+
+class Params(BaseModel):
+    treatment_probability: float = 0.65  # The probability that a 'treatable' person is actually treated in an iteration
+    treatment_start_iter: int  # The iteration upon which treatment commences (treat.start in R code)
+    # See line 476 R code
+    human_population: int = 440
+    max_age_person: int = 80
+    mean_age_of_human_population: int = 50
+    bite_rate_per_person_per_year: float = (
+        1000  # Annual biting rate 'ABR' in paper and in R code
+    )
+    human_blood_index: float = 0.63  # 'h' in paper, used in 'm' and 'beta' in R code
+    recip_gono_cycle: float = 1 / 104  # 'g' in paper, used in 'm' and 'beta' in R code
+    bite_rate_per_fly_on_human: float = (
+        human_blood_index / recip_gono_cycle
+    )  # defined in table D in paper, is 'beta' in R code
+
+    annual_transm_potential: float = (
+        bite_rate_per_person_per_year * human_population
+    ) / bite_rate_per_fly_on_human
+
+    # So-called Hard coded params
+    # '.' have been replaced with '_'
+
+    delta_hz: float = 0.1864987  # Proportion of L3 larvae developing to the adult stage within the human host, per bite when 𝐴𝑇𝑃(𝑡) → 0
+    delta_hinf: float = 0.002772749  # Proportion of L3 larvae developing to the adult stage within the human host, per bite when 𝐴𝑇𝑃(𝑡) → ∞
+    c_h: float = 0.004900419  # Severity of transmission intensitydependent parasite establishment within humans
+
+    int_mf: int = 0  # TODO
+    sigma_L0: int = 52  # TODO
+    a_H: float = 0.8  # Time delay between L3 entering the host and establishing as adult worms in years
+
+    # Params within blackfly vector...
+    l1_l2_per_person_per_year: float = (
+        201.6189  # Per capita development rate of larvae from stage L1 to L2 'nuone'
+    )
+    l2_l3_per_person_per_year: float = (
+        207.7384  # Per capita development rate of larvae from stage L2 to L3 'nutwo'
+    )
+    blackfly_mort_per_person_per_year: float = (
+        26  # Per capita mortality rate of blackfly vectors 'mu.v'
+    )
+    blackfly_mort_from_mf_per_person_per_year: float = (
+        0.39  # Per capita microfilaria-induced mortality of blackfly vectors 'a.v'
+    )
+
+    # Params within parasite
+
+
+def advance_state(state: State, params: Params, n_iters: int = 1) -> State:
+    def _next(state: State) -> State:
+        state.current_iteration += 1
+        # if state.current iteration >= params.treatmet_start_iter BEGIN TREATMENT THIS WAY
+        raise NotImplementedError
+
+    for i in range(n_iters):
+        state = _next(state)
+
+    return state